r"""
    NDT2 wrapper. Not for running.
"""
<<<<<<< HEAD
from typing import List, Dict
=======
from typing import List, Union
from copy import deepcopy
>>>>>>> fa699883
from pathlib import Path
import numpy as np
import torch
import pytorch_lightning as pl
from einops import rearrange

from hydra import compose, initialize_config_module

from falcon_challenge.config import FalconConfig, FalconTask
from falcon_challenge.interface import BCIDecoder

from context_general_bci.utils import suppress_default_registry
suppress_default_registry()
from context_general_bci.config import RootConfig, propagate_config, DataKey, MetaKey
from context_general_bci.dataset import DataAttrs, ContextAttrs
from context_general_bci.subjects import SubjectName
from context_general_bci.contexts.context_info import ExperimentalTask
from context_general_bci.model import load_from_checkpoint
from context_general_bci.model_slim import transfer_model

def format_array_name(subject: str):
    return f'FALCON{subject}-M1'

class NDT2Decoder(BCIDecoder):
    r"""
        For the FALCON challenge
    """

    def __init__(
            self,
            task_config: FalconConfig,
            model_ckpt_path: Union[str, List[str]],
            model_cfg_stem: str,
            zscore_path: str,
            max_bins: int,
            dataset_handles: List[str] = [],
            batch_size: int = 1,
            force_static_key: str = '' # If true, ignore data attrs and just load the only key fit in the single session model (for oracle single day baselines)
        ):
        r"""
            model_ckpt_path: either individual path, or dict of paths for each session key (single session models)
            Loading NDT2 requires both weights and model config. Weight loading through a checkpoint is standard.
            Model config is typically stored on wandb, but this is not portable enough. Instead, directly reference the model config file.
        """
        super().__init__(task_config=task_config, batch_size=batch_size)
        self.exp_task = getattr(ExperimentalTask, f'falcon_{task_config.task.name}')
        try:
            initialize_config_module(
                config_module="context_general_bci.config",
                job_name="falcon",
                version_base="1.3",
            )
        except:
            print('Hydra Initialize failed, assuming this is not the first decoder.')
        exp_stem, proper_stem = model_cfg_stem.split('/')[:-1], model_cfg_stem.split('/')[-1]
        exp_stem = '/'.join(exp_stem)
        override_path = f"+exp/{exp_stem}={proper_stem}"
        cfg: RootConfig = compose(config_name="config", overrides=[override_path])

        propagate_config(cfg)
        pl.seed_everything(seed=cfg.seed)

        cfg.model.task.decode_normalizer = zscore_path
        self.subject = getattr(SubjectName, f'falcon_{task_config.task.name}')
        
        if force_static_key:
            sessions = [force_static_key]
            self.forced = True
        else:
            sessions = sorted([self._task_config.hash_dataset(handle) for handle in dataset_handles])
            sessions = [self.reduce_tag(i) for i in sessions]
            self.forced = False
        def make_context(sessions):
            context_idx = {
                MetaKey.array.name: [format_array_name(self.subject)],
                MetaKey.subject.name: [self.subject],
                MetaKey.session.name: sessions,
                MetaKey.task.name: [self.exp_task],
            }
            return DataAttrs.from_config(cfg.dataset, context=ContextAttrs(**context_idx))
        if isinstance(model_ckpt_path, list):
            assert not self.forced, "Forcing static key not supported with multiple models."
            assert self.batch_size == 1, "Batch size 1 required for multiple models."
            # need to load a dictionary of single-session models - but how do I know which session needs to be loaded?
            # extract the training info
            self.models = {}
            for i in range(len(model_ckpt_path)):
                print(f'Loading: {model_ckpt_path[i]}')
                test = torch.load(model_ckpt_path[i])
                data_attrs = test['hyper_parameters']['data_attrs']
                sessions = test['hyper_parameters']['data_attrs'].context.session
                hidden_size = test['hyper_parameters']['cfg']['hidden_size']
                arch = test['hyper_parameters']['cfg']['arch']
                npt = test['hyper_parameters']['cfg']['neurons_per_token']
                local_cfg = deepcopy(cfg)
                local_cfg.model.hidden_size = hidden_size
                local_cfg.model.arch = arch
                local_cfg.model.neurons_per_token = npt
                local_cfg.model.task.tasks = test['hyper_parameters']['cfg']['task']['tasks']
                local_cfg.model.decoder_layers = test['hyper_parameters']['cfg']['decoder_layers']
                local_cfg.model.task.decode_separate = test['hyper_parameters']['cfg']['task']['decode_separate']
                local_cfg.model.task.decode_strategy = test['hyper_parameters']['cfg']['task']['decode_strategy']
                # breakpoint()
                propagate_config(local_cfg)
                model = load_from_checkpoint(model_ckpt_path[i], cfg=local_cfg.model, data_attrs=data_attrs)
                model = transfer_model(model, local_cfg.model, data_attrs, batch_size=batch_size)
                for s in sessions:
                    self.models[self.reduce_tag(s)] = model # we'll load to GPU when we need to predict, don't forget to eval()
            self.model = None
        else:
            data_attrs = make_context(sessions)
            model = load_from_checkpoint(model_ckpt_path, cfg=cfg.model, data_attrs=data_attrs)
            model = transfer_model(model, cfg.model, data_attrs, batch_size=batch_size)
            self.model = model.to('cuda:0')
            self.model.eval()
            self.models = {}

        assert task_config.bin_size_ms == cfg.dataset.bin_size_ms, "Bin size mismatch, transform not implemented."
        
        self.observation_buffer = torch.zeros((
            max_bins, 
            self.batch_size,
            task_config.n_channels
        ), dtype=torch.uint8, device='cuda:0')
    
    def set_batch_size(self, batch_size: int):
        super().set_batch_size(batch_size)
        self.observation_buffer = torch.zeros((
            self.observation_buffer.shape[0],
            batch_size,
            self.observation_buffer.shape[2]
        ), dtype=torch.uint8, device='cuda:0')
        
    def reduce_tag(self, dataset_tag: str):
        if self._task_config.task == FalconTask.m2:
            def remap_run(run): # Run1_20201019 -> 2020-10-19-Run1
                # Remove explicit run
                if run.startswith('Run'):
                    run_date = run.split('_')[1]
                    return f'{run_date[:4]}-{run_date[4:6]}-{run_date[6:]}' # -{run_str}'
                else:
                    run_date = '-'.join(run.split('-')[:-1])
                    return run_date
            dataset_tag = remap_run(dataset_tag)
        elif self._task_config.task == FalconTask.h1:
            dataset_tag = dataset_tag.split('_set_')[0]
        return dataset_tag

    def reset(self, dataset_tags: List[Path] = [""]):
        self.set_steps = 0
        self.observation_buffer.zero_()
        dataset_tags = [self._task_config.hash_dataset(dset.stem) for dset in dataset_tags]
        meta_keys = []
        if self.forced:
            self.meta_key = torch.zeros(len(dataset_tags), device='cuda:0', dtype=torch.long)
        else:
            for dataset_tag in dataset_tags:
                dataset_tag = self.reduce_tag(dataset_tag)
                if (self.models and dataset_tag not in self.models) or (not self.models and dataset_tag not in self.model.data_attrs.context.session):
                    raise ValueError(f"Dataset tag {dataset_tag} not found in calibration sets {self.model.data_attrs.context.session} - did you calibrate on this dataset?")
                if self.models:
                    self.model = self.models[dataset_tag]
                    self.model = self.model.to('cuda:0')
                    self.model.eval()
                    meta_keys.append(0)
                else:
                    meta_keys.append(self.model.data_attrs.context.session.index(dataset_tag))
            self.meta_key = torch.tensor(meta_keys, device='cuda:0')

    def predict(self, neural_observations: np.ndarray):
        r"""
            neural_observations: array of shape (batch, n_channels), binned spike counts
            
            return:
                out: (batch, n_dims)
        """
        self.observe(neural_observations)
        decoder_in = rearrange(self.observation_buffer[-self.set_steps:], 't b c -> b t c 1')
        out = self.model(decoder_in[:len(self.meta_key)], self.meta_key)
        return out.cpu().numpy()

    def observe(self, neural_observations: np.ndarray):
        r"""
            neural_observations: array of shape (batch, n_channels), binned spike counts
            - for timestamps where we don't want predictions but neural data may be informative (start of trial)
        """
        if neural_observations.shape[0] < self.batch_size:
            neural_observations = np.pad(neural_observations, ((0, self.batch_size - neural_observations.shape[0]), (0, 0)))
        self.set_steps += 1
        self.observation_buffer = torch.roll(self.observation_buffer, -1, dims=0)
        self.observation_buffer[-1] = torch.as_tensor(neural_observations, dtype=torch.uint8, device='cuda:0')

    def on_done(self, dones: np.ndarray):
        r"""
            Note we don't reset set_steps because we don't want to kill history of not yet terminated trials in batch.
            We assume we are only being evaluated in file-parallel, so after one trial finishes, predictions from that trial
            is not used until reset.
            
            Note: NDT2 overfits to trial structure. Hence we assume for optimal performance, batch size 1 and always reset when trial switches, to 
            maximize presence of trial structure at eval.
        """
        if dones.any():
            self.set_steps = 0 
        if dones.shape[0] < self.batch_size:
            dones = np.pad(dones, (0, self.batch_size - dones.shape[0]))
        self.observation_buffer[:, dones].zero_()


if __name__ == "__main__":
    print(f"No train/calibration capabilities in {__file__}, use `context_general_bci` codebase.")<|MERGE_RESOLUTION|>--- conflicted
+++ resolved
@@ -1,12 +1,8 @@
 r"""
     NDT2 wrapper. Not for running.
 """
-<<<<<<< HEAD
-from typing import List, Dict
-=======
-from typing import List, Union
+from typing import List, Union, Dict
 from copy import deepcopy
->>>>>>> fa699883
 from pathlib import Path
 import numpy as np
 import torch
